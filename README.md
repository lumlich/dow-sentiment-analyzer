--- conflicted
+++ resolved
@@ -190,6 +190,11 @@
 
 ---
 
+## Phase 4 – AI Integration (optional)
+[... unchanged in this snippet ...]
+
+---
+
 ## Notifications (Phase 5)
 
 ### What gets notified
@@ -202,32 +207,9 @@
 - **Discord** via webhook (`DISCORD_WEBHOOK_URL`)
 - **Email** (optional) gated by `EMAIL_ENABLED` (module present; real delivery optional)
 
-<<<<<<< HEAD
 ### Change Detector
 The change detector polls your decision endpoint and emits alerts when a disruptive change is observed **and** antiflutter allows it.
 
-=======
-## Phase 4 – AI Integration (optional)
-[... unchanged in this snippet ...]
-
----
-
-## Notifications (Phase 5)
-
-### What gets notified
-- **Decision changes** (`BUY ↔ SELL`, `HOLD` transitions) are the trigger.
-- **Antiflutter** (cooldown) prevents spam during short-term oscillations.  
-  First alert after a quiet period always passes; inside cooldown, alerts are suppressed.
-
-### Channels
-- **Slack** via webhook (`SLACK_WEBHOOK_URL`)
-- **Discord** via webhook (`DISCORD_WEBHOOK_URL`)
-- **Email** (optional) gated by `EMAIL_ENABLED` (module present; real delivery optional)
-
-### Change Detector
-The change detector polls your decision endpoint and emits alerts when a disruptive change is observed **and** antiflutter allows it.
-
->>>>>>> b8862cf6
 - Code: `src/change_detector.rs`
 - State persistence: `state/last_decision.json`
 
@@ -256,9 +238,24 @@
 > $env:DISCORD_WEBHOOK_URL  = "XXXXXXXXXX"
 > cargo shuttle run
 > ```
-<<<<<<< HEAD
-
----
+
+### Antiflutter
+Module: `src/notify/antiflutter.rs`  
+- Cooldown-based suppression; first alert always passes.  
+- Unified `DecisionKind` (`BUY/SELL/HOLD/TEST`) lives in `src/notify/mod.rs`.
+
+### Test Scenarios (Phase 5)
+Standalone tests validate antiflutter behavior and change detection logic.
+
+Run:
+```bash
+cargo test --tests
+```
+
+They cover:
+- First decision → sends exactly once.
+- Quick oscillation inside cooldown → suppressed.
+- After cooldown → next change is sent.
 
 ## Small Env Snippets (Phase 5 follow‑up)
 
@@ -273,26 +270,6 @@
 $env:DECIDE_ENDPOINT = "http://127.0.0.1:8000/api/decide"
 $env:CHECK_INTERVAL_SECS = "15"
 ```
-=======
-
-### Antiflutter
-Module: `src/notify/antiflutter.rs`  
-- Cooldown-based suppression; first alert always passes.  
-- Unified `DecisionKind` (`BUY/SELL/HOLD/TEST`) lives in `src/notify/mod.rs`.
-
-### Test Scenarios (Phase 5)
-Standalone tests validate antiflutter behavior and change detection logic.
-
-Run:
-```bash
-cargo test --tests
-```
-
-They cover:
-- First decision → sends exactly once.
-- Quick oscillation inside cooldown → suppressed.
-- After cooldown → next change is sent.
->>>>>>> b8862cf6
 
 ---
 
