[package]
name = "dow-sentiment-analyzer"
version = "0.2.1"
edition = "2021"
description = "A sentiment analysis and decision engine for Dow Jones futures, built with Rust, Axum, and Tokio."
license = "MIT"
authors = ["Lumir Lichy <lumlich@lumlich.com>"]
repository = "https://github.com/lumlich/dow-sentiment-analyzer"
readme = "README.md"

[dependencies]
# Async runtime
tokio = { version = "1.47", features = ["full"] }
tracing = "0.1"
tracing-subscriber = { version = "0.3", features = ["env-filter", "fmt"] }
sha2 = "0.10"
dotenvy = "0.15"

# Serialization
serde = { version = "1.0", features = ["derive"] }
serde_json = "1.0"

# Utilities
once_cell = "1.19"

# HTTP extensions (e.g. CORS middleware)
tower-http = { version = "0.6", features = ["cors"] }

# Shuttle (deployment runtime + Axum re-export)
shuttle-runtime = "0.56.0"
shuttle-axum = "0.56.0"
regex = "1.11.2"
anyhow = "1.0.99"
toml = "0.9.5"

# Optional: Uncomment if external API calls are needed
# reqwest = { version = "0.12", features = ["json"] }

[features]
default = []
debug = []

[dev-dependencies]
<<<<<<< HEAD
rand = "0.9"
=======
rand = "0.8"
tower = { version = "0.5", features = ["util"] }
tokio = { version = "1", features = ["rt-multi-thread", "macros"] }

[lib]
name = "dow_sentiment_analyzer"
path = "src/lib.rs"
>>>>>>> f7fc2f7e
<|MERGE_RESOLUTION|>--- conflicted
+++ resolved
@@ -1,6 +1,6 @@
 [package]
 name = "dow-sentiment-analyzer"
-version = "0.2.1"
+version = "0.1.0"
 edition = "2021"
 description = "A sentiment analysis and decision engine for Dow Jones futures, built with Rust, Axum, and Tokio."
 license = "MIT"
@@ -41,14 +41,10 @@
 debug = []
 
 [dev-dependencies]
-<<<<<<< HEAD
 rand = "0.9"
-=======
-rand = "0.8"
 tower = { version = "0.5", features = ["util"] }
 tokio = { version = "1", features = ["rt-multi-thread", "macros"] }
 
 [lib]
 name = "dow_sentiment_analyzer"
 path = "src/lib.rs"
->>>>>>> f7fc2f7e
